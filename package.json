{
  "name": "squirt",
  "version": "0.1.1",
  "type": "module",
  "types": "types/index.d.ts",
  "scripts": {
    "build": "rm -rf dist/*.js dist/*.css && webpack --mode production",
    "dev": "webpack serve --mode development",
    "rp": "repomix -c repomix.config.json .",
    "test": "vitest run",
    "test:ui": "vitest",
    "coverage": "vitest run --coverage"
  },
  "dependencies": {
    "@codemirror/state": "^6.5.2",
    "@codemirror/view": "^6.36.5",
    "@rdfjs/data-model": "^2.0.1",
    "@rdfjs/namespace": "^2.0.0",
    "@rdfjs/parser-n3": "^2.0.1",
    "@triply/yasgui": "^4.2.28",
    "codemirror": "^5.65.12",
    "cors": "^2.8.5",
    "evb": "^0.6.0",
    "marked": "^4.3.0",
    "rdf-ext": "^2.5.0",
    "vis-data": "^7.1.9",
    "vis-network": "^9.1.9"
  },
  "devDependencies": {
    "@babel/core": "^7.26.0",
    "@babel/plugin-transform-modules-commonjs": "^7.26.3",
    "@babel/preset-env": "^7.26.0",
    "@vitest/coverage-v8": "^1.5.0",
    "babel-loader": "^9.2.1",
<<<<<<< HEAD
=======
    "chai": "^4.3.10",
    "copy-webpack-plugin": "^13.0.0",
>>>>>>> 886c6bc4
    "css-loader": "^6.11.0",
    "file-loader": "^6.2.0",
    "html-webpack-plugin": "^5.6.0",
    "jsdom": "^26.1.0",
    "mini-css-extract-plugin": "^2.9.2",
    "style-loader": "^3.3.4",
    "url-loader": "^4.1.1",
    "vitest": "^1.5.0",
    "webpack": "^5.89.0",
    "webpack-cli": "^5.1.4",
    "webpack-dev-server": "^4.15.2"
  }
}<|MERGE_RESOLUTION|>--- conflicted
+++ resolved
@@ -32,11 +32,8 @@
     "@babel/preset-env": "^7.26.0",
     "@vitest/coverage-v8": "^1.5.0",
     "babel-loader": "^9.2.1",
-<<<<<<< HEAD
-=======
     "chai": "^4.3.10",
     "copy-webpack-plugin": "^13.0.0",
->>>>>>> 886c6bc4
     "css-loader": "^6.11.0",
     "file-loader": "^6.2.0",
     "html-webpack-plugin": "^5.6.0",
